--- conflicted
+++ resolved
@@ -43,8 +43,6 @@
         self.data.set_mocap_quat('mocap', mocap_quat)
         self.sim.forward()
 
-<<<<<<< HEAD
-=======
     def reset_mocap_welds(self):
         """Resets the mocap welds that we use for actuation."""
         sim = self.sim
@@ -56,25 +54,15 @@
         sim.forward()
 
 
->>>>>>> c7d7f435
 class SawyerXYZEnv(SawyerMocapBase, metaclass=abc.ABCMeta):
     def __init__(
             self,
             *args,
-<<<<<<< HEAD
-            hand_low=(-0.1, 0.55, 0.05),
-            hand_high=(-0.0, 0.65, 0.2),
-            # hand_low=(-0.2, 0.55, 0.05),
-            # hand_high=(0.2, 0.75, 0.2),
-
-            action_scale=1./100,
-=======
             hand_low=(-0.2, 0.55, 0.05),
             hand_high=(0.2, 0.75, 0.3),
             mocap_low=None,
             mocap_high=None,
             action_scale=2./100,
->>>>>>> c7d7f435
             **kwargs
     ):
         super().__init__(*args, **kwargs)
